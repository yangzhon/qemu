--- conflicted
+++ resolved
@@ -60,19 +60,17 @@
 topologies described with -smp include all possible cpus, i.e.
   @math{@var{sockets} * @var{cores} * @var{threads} = @var{maxcpus}}.
 
-<<<<<<< HEAD
 @subsection -vnc acl (since 4.0.0)
 
 The @code{acl} option to the @code{-vnc} argument has been replaced
 by the @code{tls-authz} and @code{sasl-authz} options.
-=======
+
 @subsection QEMU_AUDIO_ environment variables and -audio-help (since 4.0)
 
 The ``-audiodev'' argument is now the preferred way to specify audio
 backend settings instead of environment variables.  To ease migration to
 the new format, the ``-audiodev-help'' option can be used to convert
 the current values of the environment variables to ``-audiodev'' options.
->>>>>>> 05d2f2a6
 
 @section QEMU Machine Protocol (QMP) commands
 
